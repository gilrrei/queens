--- conflicted
+++ resolved
@@ -94,11 +94,6 @@
         design,
         eval-used,
         super-init-not-called,
-<<<<<<< HEAD
-        useless-parent-delegation,
-=======
-        broad-exception-caught,
->>>>>>> 50cf988e
         too-many-lines,
         no-name-in-module,
         bare-except,
