[MASTER]

# A comma-separated list of package or module names from where C extensions may
# be loaded. Extensions are loading into the active Python interpreter and may
# run arbitrary code.
extension-pkg-allow-list=

# A comma-separated list of package or module names from where C extensions may
# be loaded. Extensions are loading into the active Python interpreter and may
# run arbitrary code. (This is an alternative name to extension-pkg-allow-list
# for backward compatibility.)
extension-pkg-whitelist=

# Return non-zero exit code if any of these messages/categories are detected,
# even if score is above --fail-under value. Syntax same as enable. Messages
# specified are enabled, while categories only check already-enabled messages.
fail-on=

# Specify a score threshold to be exceeded before program exits with error.
fail-under=10.0

# Files or directories to be skipped. They should be base names, not paths.
ignore=CVS,

# Add files or directories matching the regex patterns to the ignore-list. The
# regex matches against paths and can be in Posix or Windows format.
ignore-paths=

# Files or directories matching the regex patterns are skipped. The regex
# matches against base names, not paths. The default value ignores emacs file
# locks
ignore-patterns=^\.#

# Python code to execute, usually for sys.path manipulation such as
# pygtk.require().
#init-hook=

# Use multiple processes to speed up Pylint. Specifying 0 will auto-detect the
# number of processors available to use.
jobs=1

# Control the amount of potential inferred values when inferring a single
# object. This can help the performance when dealing with large functions or
# complex, nested conditions.
limit-inference-results=100

# List of plugins (as comma separated values of python module names) to load,
# usually to register additional checkers.
load-plugins=

# Pickle collected data for later comparisons.
persistent=yes

# Minimum Python version to use for version dependent checks. Will default to
# the version used to run pylint.
py-version=3.8

# Discover python modules and packages in the file system subtree.
recursive=no

# When enabled, pylint would attempt to guess common misconfiguration and emit
# user-friendly hints instead of false-positive error messages.
suggestion-mode=yes

# Allow loading of arbitrary C extensions. Extensions are imported into the
# active Python interpreter and may run arbitrary code.
unsafe-load-any-extension=no


[MESSAGES CONTROL]

# Only show warnings with the listed confidence levels. Leave empty to show
# all. Valid levels: HIGH, CONTROL_FLOW, INFERENCE, INFERENCE_FAILURE,
# UNDEFINED.
confidence=

# Disable the message, report, category or checker with the given id(s). You
# can either give multiple identifiers separated by comma (,) or put this
# option multiple times (only on the command line, not in the configuration
# file where it should appear only once). You can also use "--disable=all" to
# disable everything first and then re-enable specific checks. For example, if
# you want to run only the similarities checker, you can use "--disable=all
# --enable=similarities". If you want to run only the classes checker, but have
# no Warning level messages displayed, use "--disable=all --enable=classes
# --disable=W".
disable=raw-checker-failed,
        bad-inline-option,
        locally-disabled,
        file-ignored,
        suppressed-message,
        useless-suppression,
        deprecated-pragma,
        use-symbolic-message-instead,
        design,
        bad-classmethod-argument,
        redundant-keyword-arg,
        no-self-argument,
        eval-used,
        redefined-builtin,
        abstract-class-instantiated,
        self-assigning-variable,
<<<<<<< HEAD
        function-redefined,
=======
        used-before-assignment,
>>>>>>> 883870e9
        unexpected-special-method-signature,
        consider-using-in,
        unsubscriptable-object,
        deprecated-method,
        use-maxsplit-arg,
        not-callable,
        assignment-from-no-return,
        super-init-not-called,
        too-many-nested-blocks,
        broad-exception-caught,
        useless-parent-delegation,
        too-many-lines,
        raise-missing-from,
        too-many-function-args,
        no-name-in-module,
        cell-var-from-loop,
        consider-using-from-import,
        pointless-string-statement,
        inconsistent-return-statements,
        bare-except,
        bad-staticmethod-argument,
        consider-using-with,
        abstract-method,
        comparison-with-callable,
        arguments-renamed,
        attribute-defined-outside-init,
        unused-variable,
        unnecessary-pass,
        arguments-differ,
        fixme,
        protected-access,
        unused-argument,
        duplicate-code,
        invalid-name,
        redefined-outer-name,

# Enable the message, report, category or checker with the given id(s). You can
# either give multiple identifier separated by comma (,) or put this option
# multiple time (only on the command line, not in the configuration file where
# it should appear only once). See also the "--disable" option for examples.
enable=c-extension-no-member


[REPORTS]

# Python expression which should return a score less than or equal to 10. You
# have access to the variables 'fatal', 'error', 'warning', 'refactor',
# 'convention', and 'info' which contain the number of messages in each
# category, as well as 'statement' which is the total number of statements
# analyzed. This score is used by the global evaluation report (RP0004).
evaluation=max(0, 0 if fatal else 10.0 - ((float(5 * error + warning + refactor + convention) / statement) * 10))

# Template used to display messages. This is a python new-style format string
# used to format the message information. See doc for all details.
#msg-template=

# Set the output format. Available formats are text, parseable, colorized, json
# and msvs (visual studio). You can also give a reporter class, e.g.
# mypackage.mymodule.MyReporterClass.
output-format=text

# Tells whether to display a full report or only the messages.
reports=no

# Activate the evaluation score.
score=yes


[REFACTORING]

# Maximum number of nested blocks for function / method body
max-nested-blocks=5

# Complete name of functions that never returns. When checking for
# inconsistent-return-statements if a never returning function is called then
# it will be considered as an explicit return statement and no message will be
# printed.
never-returning-functions=sys.exit,argparse.parse_error


[FORMAT]

# Expected format of line ending, e.g. empty (any line ending), LF or CRLF.
expected-line-ending-format=

# Regexp for a line that is allowed to be longer than the limit.
ignore-long-lines=^\s*(# )?<?https?://\S+>?$

# Number of spaces of indent required inside a hanging or continued line.
indent-after-paren=4

# String used as indentation unit. This is usually "    " (4 spaces) or "\t" (1
# tab).
indent-string='    '

# Maximum number of characters on a single line.
max-line-length=100

# Maximum number of lines in a module.
max-module-lines=1000

# Allow the body of a class to be on the same line as the declaration if body
# contains single statement.
single-line-class-stmt=no

# Allow the body of an if to be on the same line as the test if there is no
# else.
single-line-if-stmt=no


[LOGGING]

# The type of string formatting that logging methods do. `old` means using %
# formatting, `new` is for `{}` formatting.
logging-format-style=old

# Logging modules to check that the string format arguments are in logging
# function parameter format.
logging-modules=logging


[MISCELLANEOUS]

# List of note tags to take in consideration, separated by a comma.
notes=FIXME,
      XXX,
      TODO

# Regular expression of note tags to take in consideration.
#notes-rgx=


[SIMILARITIES]

# Comments are removed from the similarity computation
ignore-comments=yes

# Docstrings are removed from the similarity computation
ignore-docstrings=yes

# Imports are removed from the similarity computation
ignore-imports=no

# Signatures are removed from the similarity computation
ignore-signatures=no

# Minimum lines number of a similarity.
min-similarity-lines=4


[SPELLING]

# Limits count of emitted suggestions for spelling mistakes.
max-spelling-suggestions=4

# Spelling dictionary name. Available dictionaries: none. To make it work,
# install the 'python-enchant' package.
spelling-dict=

# List of comma separated words that should be considered directives if they
# appear and the beginning of a comment and should not be checked.
spelling-ignore-comment-directives=fmt: on,fmt: off,noqa:,noqa,nosec,isort:skip,mypy:

# List of comma separated words that should not be checked.
spelling-ignore-words=

# A path to a file that contains the private dictionary; one word per line.
spelling-private-dict-file=

# Tells whether to store unknown words to the private dictionary (see the
# --spelling-private-dict-file option) instead of raising a message.
spelling-store-unknown-words=no


[STRING]

# This flag controls whether inconsistent-quotes generates a warning when the
# character used as a quote delimiter is used inconsistently within a module.
check-quote-consistency=no

# This flag controls whether the implicit-str-concat should generate a warning
# on implicit string concatenation in sequences defined over several lines.
check-str-concat-over-line-jumps=no


[TYPECHECK]

# List of decorators that produce context managers, such as
# contextlib.contextmanager. Add to this list to register other decorators that
# produce valid context managers.
contextmanager-decorators=contextlib.contextmanager

# List of members which are set dynamically and missed by pylint inference
# system, and so shouldn't trigger E1101 when accessed. Python regular
# expressions are accepted.
generated-members=

# Tells whether missing members accessed in mixin class should be ignored. A
# class is considered mixin if its name matches the mixin-class-rgx option.
ignore-mixin-members=yes

# Tells whether to warn about missing members when the owner of the attribute
# is inferred to be None.
ignore-none=yes

# This flag controls whether pylint should warn about no-member and similar
# checks whenever an opaque object is returned when inferring. The inference
# can return multiple potential results while evaluating a Python object, but
# some branches might not be evaluated, which results in partial inference. In
# that case, it might be useful to still emit no-member and other checks for
# the rest of the inferred objects.
ignore-on-opaque-inference=yes

# List of class names for which member attributes should not be checked (useful
# for classes with dynamically set attributes). This supports the use of
# qualified names.
ignored-classes=optparse.Values,
                thread._local,
                _thread._local,
                pqueens.visualization.bmfmc_visualization,
                pqueens.visualization.bmfia_visualization,
                pqueens.visualization.sa_visualization,
                pqueens.visualization.surrogate_visualization,
                pqueens.visualization.variational_inference_visualization,
                pqueens.database.database,
                matplotlib.cm,
                logging.RootLogger,


# List of module names for which member attributes should not be checked
# (useful for modules/projects where namespaces are manipulated during runtime
# and thus existing member attributes cannot be deduced by static analysis). It
# supports qualified module names, as well as Unix pattern matching.
ignored-modules=vtk,
                particles,

# Show a hint with possible names when a member name was not found. The aspect
# of finding the hint is based on edit distance.
missing-member-hint=yes

# The minimum edit distance a name should have in order to be considered a
# similar match for a missing member name.
missing-member-hint-distance=1

# The total number of similar names that should be taken in consideration when
# showing a hint for a missing member.
missing-member-max-choices=1

# Regex pattern to define which classes are considered mixins ignore-mixin-
# members is set to 'yes'
mixin-class-rgx=.*[Mm]ixin

# List of decorators that change the signature of a decorated function.
signature-mutators=


[VARIABLES]

# List of additional names supposed to be defined in builtins. Remember that
# you should avoid defining new builtins when possible.
additional-builtins=

# Tells whether unused global variables should be treated as a violation.
allow-global-unused-variables=yes

# List of names allowed to shadow builtins
allowed-redefined-builtins=

# List of strings which can identify a callback function by name. A callback
# name must start or end with one of those strings.
callbacks=cb_,
          _cb

# A regular expression matching the name of dummy variables (i.e. expected to
# not be used).
dummy-variables-rgx=_+$|(_[a-zA-Z0-9_]*[a-zA-Z0-9]+?$)|dummy|^ignored_|^unused_

# Argument names that match this expression will be ignored. Default to name
# with leading underscore.
ignored-argument-names=_.*|^ignored_|^unused_

# Tells whether we should check for unused import in __init__ files.
init-import=no

# List of qualified module names which can have objects that can redefine
# builtins.
redefining-builtins-modules=six.moves,past.builtins,future.builtins,builtins,io


[BASIC]

# Naming style matching correct argument names.
argument-naming-style=snake_case

# Regular expression matching correct argument names. Overrides argument-
# naming-style. If left empty, argument names will be checked with the set
# naming style.
#argument-rgx=

# Naming style matching correct attribute names.
attr-naming-style=snake_case

# Regular expression matching correct attribute names. Overrides attr-naming-
# style. If left empty, attribute names will be checked with the set naming
# style.
#attr-rgx=

# Bad variable names which should always be refused, separated by a comma.
bad-names=foo,
          bar,
          baz,
          toto,
          tutu,
          tata

# Bad variable names regexes, separated by a comma. If names match any regex,
# they will always be refused
bad-names-rgxs=

# Naming style matching correct class attribute names.
class-attribute-naming-style=any

# Regular expression matching correct class attribute names. Overrides class-
# attribute-naming-style. If left empty, class attribute names will be checked
# with the set naming style.
#class-attribute-rgx=

# Naming style matching correct class constant names.
class-const-naming-style=UPPER_CASE

# Regular expression matching correct class constant names. Overrides class-
# const-naming-style. If left empty, class constant names will be checked with
# the set naming style.
#class-const-rgx=

# Naming style matching correct class names.
class-naming-style=PascalCase

# Regular expression matching correct class names. Overrides class-naming-
# style. If left empty, class names will be checked with the set naming style.
#class-rgx=

# Naming style matching correct constant names.
const-naming-style=UPPER_CASE

# Regular expression matching correct constant names. Overrides const-naming-
# style. If left empty, constant names will be checked with the set naming
# style.
#const-rgx=

# Minimum line length for functions/classes that require docstrings, shorter
# ones are exempt.
docstring-min-length=-1

# Naming style matching correct function names.
function-naming-style=snake_case

# Regular expression matching correct function names. Overrides function-
# naming-style. If left empty, function names will be checked with the set
# naming style.
#function-rgx=

# Good variable names which should always be accepted, separated by a comma.
good-names=i,
           j,
           k,
           ex,
           Run,
           _,
           f,
	   db,
           rv,
           rf

# Good variable names regexes, separated by a comma. If names match any regex,
# they will always be accepted
good-names-rgxs=

# Include a hint for the correct naming format with invalid-name.
include-naming-hint=no

# Naming style matching correct inline iteration names.
inlinevar-naming-style=any

# Regular expression matching correct inline iteration names. Overrides
# inlinevar-naming-style. If left empty, inline iteration names will be checked
# with the set naming style.
#inlinevar-rgx=

# Naming style matching correct method names.
method-naming-style=snake_case

# Regular expression matching correct method names. Overrides method-naming-
# style. If left empty, method names will be checked with the set naming style.
#method-rgx=

# Naming style matching correct module names.
module-naming-style=snake_case

# Regular expression matching correct module names. Overrides module-naming-
# style. If left empty, module names will be checked with the set naming style.
#module-rgx=

# Colon-delimited sets of names that determine each other's naming style when
# the name regexes allow several styles.
name-group=

# Regular expression which should only match function or class names that do
# not require a docstring.
no-docstring-rgx=^_

# List of decorators that produce properties, such as abc.abstractproperty. Add
# to this list to register other decorators that produce valid properties.
# These decorators are taken in consideration only for invalid-name.
property-classes=abc.abstractproperty

# Regular expression matching correct type variable names. If left empty, type
# variable names will be checked with the set naming style.
#typevar-rgx=

# Naming style matching correct variable names.
variable-naming-style=snake_case

# Regular expression matching correct variable names. Overrides variable-
# naming-style. If left empty, variable names will be checked with the set
# naming style.
#variable-rgx=


[DESIGN]

# List of regular expressions of class ancestor names to ignore when counting
# public methods (see R0903)
exclude-too-few-public-methods=

# List of qualified class names to ignore when counting class parents (see
# R0901)
ignored-parents=

# Maximum number of arguments for function / method.
max-args=5

# Maximum number of attributes for a class (see R0902).
max-attributes=7

# Maximum number of boolean expressions in an if statement (see R0916).
max-bool-expr=5

# Maximum number of branch for function / method body.
max-branches=12

# Maximum number of locals for function / method body.
max-locals=15

# Maximum number of parents for a class (see R0901).
max-parents=7

# Maximum number of public methods for a class (see R0904).
max-public-methods=20

# Maximum number of return / yield for function / method body.
max-returns=6

# Maximum number of statements in function / method body.
max-statements=50

# Minimum number of public methods for a class (see R0903).
min-public-methods=2


[IMPORTS]

# List of modules that can be imported at any level, not just the top level
# one.
allow-any-import-level=

# Allow wildcard imports from modules that define __all__.
allow-wildcard-with-all=no

# Analyse import fallback blocks. This can be used to support both Python 2 and
# 3 compatible code, which means that the block might have code that exists
# only in one or another interpreter, leading to false positives when analysed.
analyse-fallback-blocks=no

# Deprecated modules which should not be used, separated by a comma.
deprecated-modules=optparse,tkinter.tix

# Output a graph (.gv or any supported image format) of external dependencies
# to the given file (report RP0402 must not be disabled).
ext-import-graph=

# Output a graph (.gv or any supported image format) of all (i.e. internal and
# external) dependencies to the given file (report RP0402 must not be
# disabled).
import-graph=

# Output a graph (.gv or any supported image format) of internal dependencies
# to the given file (report RP0402 must not be disabled).
int-import-graph=

# Force import order to recognize a module as part of the standard
# compatibility libraries.
known-standard-library=

# Force import order to recognize a module as part of a third party library.
known-third-party=enchant

# Couples of modules and preferred modules, separated by a comma.
preferred-modules=


[CLASSES]

# Warn about protected attribute access inside special methods
check-protected-access-in-special-methods=no

# List of method names used to declare (i.e. assign) instance attributes.
defining-attr-methods=__init__,
                      __new__,
                      setUp,
                      __post_init__

# List of member names, which should be excluded from the protected access
# warning.
exclude-protected=_asdict,
                  _fields,
                  _replace,
                  _source,
                  _make

# List of valid names for the first argument in a class method.
valid-classmethod-first-arg=cls

# List of valid names for the first argument in a metaclass class method.
valid-metaclass-classmethod-first-arg=cls


[EXCEPTIONS]

# Exceptions that will emit a warning when being caught. Defaults to
# "builtins.BaseException, builtins.Exception".
overgeneral-exceptions=builtins.BaseException,
                       builtins.Exception<|MERGE_RESOLUTION|>--- conflicted
+++ resolved
@@ -99,11 +99,6 @@
         redefined-builtin,
         abstract-class-instantiated,
         self-assigning-variable,
-<<<<<<< HEAD
-        function-redefined,
-=======
-        used-before-assignment,
->>>>>>> 883870e9
         unexpected-special-method-signature,
         consider-using-in,
         unsubscriptable-object,
