--- conflicted
+++ resolved
@@ -98,11 +98,6 @@
         eval-used,
         redefined-builtin,
         abstract-class-instantiated,
-<<<<<<< HEAD
-        function-redefined,
-=======
-        self-assigning-variable,
->>>>>>> 883870e9
         used-before-assignment,
         unexpected-special-method-signature,
         consider-using-in,
