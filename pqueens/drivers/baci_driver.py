--- conflicted
+++ resolved
@@ -1,9 +1,5 @@
-<<<<<<< HEAD
 """Driver for simulation software BACI."""
 
-=======
-"""BACI driver."""
->>>>>>> 95e54a60
 import json
 import logging
 import os
@@ -36,15 +32,6 @@
     """
 
     def __init__(self, base_settings, workdir, external_geometry_obj, random_fields_lst):
-<<<<<<< HEAD
-        """Instantiate BaciDriver object.
-
-        Args:
-            base_settings (dict): Dictionary with base settings of the parent class.
-            workdir (str): Path to the working directory.
-            external_geometry_obj (obj): External geometry object.
-            random_fields_lst (lst): List with random fields.
-=======
         """Initialize BaciDriver object.
 
         Args:
@@ -52,7 +39,6 @@
             workdir (str): Work directory
             external_geometry_obj (obj): External geometry object
             random_fields_lst (lst): List of random fields
->>>>>>> 95e54a60
         """
         super(BaciDriver, self).__init__(base_settings)
         self.workdir = workdir
@@ -64,11 +50,7 @@
     def from_config_create_driver(cls, base_settings, workdir=None):
         """Create Driver to run BACI from input configuration.
 
-<<<<<<< HEAD
         Set up required directories and files.
-=======
-        Also sets up required directories and files.
->>>>>>> 95e54a60
 
         Args:
             base_settings (dict): dictionary with base settings of parent class
@@ -131,17 +113,10 @@
 
     # ----------------- CHILD METHODS THAT NEED TO BE IMPLEMENTED -----------------
     def prepare_input_files(self):
-<<<<<<< HEAD
-        """Prepare input files.
-
-        On remote machine in case of remote scheduling without
-        Singularity or in all other cases.
-=======
         """Prepare input file on remote machine.
 
         In case of remote scheduling without Singularity or in all other
         cases.
->>>>>>> 95e54a60
         """
         if self.remote and not self.singularity:
             self.prepare_input_file_on_remote()
@@ -159,13 +134,9 @@
             run_subprocess(cmd_str)
 
     def run_job(self):
-<<<<<<< HEAD
-        """Run BACI with the following scheduling options overall.
-=======
         """Run BACI.
 
         The following scheduling options exist:
->>>>>>> 95e54a60
 
         A) with Singularity containers
         B) without Singularity containers
@@ -296,13 +267,8 @@
     def pre_job_run(self):
         """Runtime manipulations on the dat-file.
 
-<<<<<<< HEAD
-        The method runs before the actual simulation run.
-        It overloads the same-named parent method.
-=======
         These are the operation that need to be performed before the actual simulation run. This
         method overloads the same-named parent method.
->>>>>>> 95e54a60
 
         Returns:
             None
@@ -329,13 +295,9 @@
         super(BaciDriver, self).pre_job_run()
 
     def _manipulate_dat_file(self):
-<<<<<<< HEAD
-        """Calls dat-file manipulation methods.
-=======
         """Helper method that calls the dat-file manipulation method.
 
         Only needed if random fields are used.
->>>>>>> 95e54a60
 
         Returns:
             None
@@ -347,13 +309,9 @@
             )
 
     def run_job_via_script(self):
-<<<<<<< HEAD
-        """Run BACI with the following scheduling options.
-=======
         """Run BACI.
 
         The following scheduling options exist:
->>>>>>> 95e54a60
 
         A) with Singularity containers
         B) without Singularity containers
@@ -405,13 +363,9 @@
         return returncode
 
     def run_job_via_run_cmd(self):
-<<<<<<< HEAD
-        """Run BACI with the following scheduling options.
-=======
         """Run BACI via subprocess.
 
         The following scheduling options exist:
->>>>>>> 95e54a60
 
         A) with Singularity containers
         B) without Singularity containers
