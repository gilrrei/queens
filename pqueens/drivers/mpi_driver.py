--- conflicted
+++ resolved
@@ -178,19 +178,14 @@
 
         # If multiple resources are passed an error is raised in the resources module.
         resource_name = list(config['resources'])[0]
-        scheduler_name = config['resources'][resource_name]['scheduler_name']
+        scheduler_name = config['resources'][resource_name]['scheduler']
         scheduler_options = config[scheduler_name]
         num_procs = scheduler_options.get('num_procs', 1)
         num_procs_post = scheduler_options.get('num_procs_post', 1)
         singularity = scheduler_options.get('singularity', False)
-<<<<<<< HEAD
-        scheduler_type = scheduler_options['type']
-        cluster_job = scheduler_type in VALID_CLUSTER_SCHEDULER_TYPES
-=======
 
         cluster_type = scheduler_options.get('cluster_type')
         cluster_job = cluster_type in VALID_CLUSTER_CLUSTER_TYPES
->>>>>>> 20a91015
 
         driver_options = config[driver_name]
         simulation_input_template = pathlib.Path(driver_options['input_template'])
@@ -204,7 +199,7 @@
         post_file_prefix = driver_options.get('post_file_prefix', None)
         post_options = driver_options.get('post_process_options', '')
 
-        data_processor_name = driver_options.get('data_processor_name', None)
+        data_processor_name = driver_options.get('data_processor', None)
         if data_processor_name:
             data_processor = from_config_create_data_processor(config, data_processor_name)
             cae_output_streaming = False
@@ -212,7 +207,7 @@
             data_processor = None
             cae_output_streaming = True
 
-        gradient_data_processor_name = driver_options.get('gradient_data_processor_name', None)
+        gradient_data_processor_name = driver_options.get('gradient_data_processor', None)
         if gradient_data_processor_name:
             gradient_data_processor = from_config_create_data_processor(
                 config, gradient_data_processor_name
