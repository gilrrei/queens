--- conflicted
+++ resolved
@@ -54,12 +54,8 @@
 
 
 def parameters_one():
-<<<<<<< HEAD
-    rv = {"type": "uniform", "lower_bound": -2, "upper_bound": 2}
-=======
-    """TODO_doc."""
-    rv = {"type": "random_variable", "distribution": "uniform", "lower_bound": -2, "upper_bound": 2}
->>>>>>> c5d59d3d
+    """TODO_doc."""
+    rv = {"type": "uniform", "lower_bound": -2, "upper_bound": 2}
     params = {"x1": rv}
     parameters_module.from_config_create_parameters({"parameters": params})
     return params
@@ -67,24 +63,16 @@
 
 @pytest.fixture()
 def parameters_two():
-<<<<<<< HEAD
-    rv = {"type": "uniform", "lower_bound": -2, "upper_bound": 2}
-=======
-    """TODO_doc."""
-    rv = {"type": "random_variable", "distribution": "uniform", "lower_bound": -2, "upper_bound": 2}
->>>>>>> c5d59d3d
+    """TODO_doc."""
+    rv = {"type": "uniform", "lower_bound": -2, "upper_bound": 2}
     params = {"x1": rv, "x2": rv}
     parameters_module.from_config_create_parameters({"parameters": params})
     return params
 
 
 def parameters_three():
-<<<<<<< HEAD
-    rv = {"type": "uniform", "lower_bound": -2, "upper_bound": 2}
-=======
-    """TODO_doc."""
-    rv = {"type": "random_variable", "distribution": "uniform", "lower_bound": -2, "upper_bound": 2}
->>>>>>> c5d59d3d
+    """TODO_doc."""
+    rv = {"type": "uniform", "lower_bound": -2, "upper_bound": 2}
     params = {"x1": rv, "x2": rv, "x3": rv}
     parameters_module.from_config_create_parameters({"parameters": params})
     return params
@@ -92,12 +80,8 @@
 
 @pytest.fixture()
 def parameters_four():
-<<<<<<< HEAD
-    rv = {"type": "uniform", "lower_bound": -2, "upper_bound": 2}
-=======
-    """TODO_doc."""
-    rv = {"type": "random_variable", "distribution": "uniform", "lower_bound": -2, "upper_bound": 2}
->>>>>>> c5d59d3d
+    """TODO_doc."""
+    rv = {"type": "uniform", "lower_bound": -2, "upper_bound": 2}
     params = {"x1": rv, "x2": rv, "x3": rv, "x4": rv}
     parameters_module.from_config_create_parameters({"parameters": params})
     return params
