"""TODO_doc."""

import numpy as np
import pytest

import pqueens.parameters.parameters as parameters_module
from pqueens.interfaces.direct_python_interface import DirectPythonInterface
from pqueens.iterators.sobol_sequence_iterator import SobolSequenceIterator
from pqueens.models.simulation_model import SimulationModel
from pqueens.tests.integration_tests.example_simulator_functions import (
    example_simulator_function_by_name,
)


@pytest.fixture()
def global_settings():
    """TODO_doc."""
    global_settings = {"experiment_name": "test"}
    return global_settings


@pytest.fixture()
def default_model():
<<<<<<< HEAD
=======
    """TODO_doc."""
    uncertain_parameters = {}
>>>>>>> 3b72be0b
    uncertain_parameter1 = {
        "type": "random_variable",
        "distribution": "uniform",
        "lower_bound": -3.14159265359,
        "upper_bound": 3.14159265359,
    }

    uncertain_parameter2 = {
        "type": "random_variable",
        "distribution": "normal",
        "mean": 0,
        "covariance": 4,
    }

    uncertain_parameter3 = {
        "type": "random_variable",
        "distribution": "lognormal",
        "normal_mean": 0.3,
        "normal_covariance": 1,
    }

    random_variables = {
        'x1': uncertain_parameter1,
        'x2': uncertain_parameter2,
        'x3': uncertain_parameter3,
    }

    parameters_module.from_config_create_parameters({"parameters": random_variables})

    function = example_simulator_function_by_name("ishigami90")
    # create interface
    interface = DirectPythonInterface('test_interface', function, None)

    # create mock model
    model = SimulationModel("my_model", interface)

    return model


@pytest.fixture()
def default_qmc_iterator(default_model, global_settings):
    """TODO_doc."""
    my_iterator = SobolSequenceIterator(
        default_model,
        seed=42,
        number_of_samples=100,
        randomize=True,
        result_description=None,
        global_settings=global_settings,
    )
    return my_iterator


def test_correct_sampling(default_qmc_iterator):
    """Test if we get correct samples."""
    default_qmc_iterator.pre_run()

    # check if mean and std match
    means_ref = np.array([0.0204326276, -0.0072869057, 2.2047842442])

    np.testing.assert_allclose(
        np.mean(default_qmc_iterator.samples, axis=0), means_ref, 1e-09, 1e-09
    )

    std_ref = np.array([1.8154208424, 1.9440692556, 2.5261052422])
    np.testing.assert_allclose(np.std(default_qmc_iterator.samples, axis=0), std_ref, 1e-09, 1e-09)

    # check if samples are identical too
    ref_sample_first_row = np.array([3.1259685949, -2.5141151734, 3.4102209094])

    np.testing.assert_allclose(
        default_qmc_iterator.samples[0, :], ref_sample_first_row, 1e-07, 1e-07
    )


def test_correct_results(default_qmc_iterator):
    """Test if we get correct results."""
    default_qmc_iterator.pre_run()
    default_qmc_iterator.core_run()

    # check if results are identical too
    ref_results = np.array(
        [
            2.6397695522,
            5.1992267219,
            2.9953908199,
            7.8633899617,
            0.5600099301,
            -55.9005701034,
            6.6225412593,
            5.0542526964,
            6.4044981383,
            -0.9481326093,
        ]
    )

    np.testing.assert_allclose(
        default_qmc_iterator.output["mean"][0:10].flatten(), ref_results, 1e-09, 1e-09
    )<|MERGE_RESOLUTION|>--- conflicted
+++ resolved
@@ -21,11 +21,7 @@
 
 @pytest.fixture()
 def default_model():
-<<<<<<< HEAD
-=======
     """TODO_doc."""
-    uncertain_parameters = {}
->>>>>>> 3b72be0b
     uncertain_parameter1 = {
         "type": "random_variable",
         "distribution": "uniform",
