--- conflicted
+++ resolved
@@ -4,13 +4,9 @@
 import numpy as np
 import pytest
 
-<<<<<<< HEAD
-def test_multivariate_gaussian_metropolis_hastings_multiple_chains(tmpdir):
-=======
 from pqueens.main import main
 
 def test_multivariate_gaussian_metropolis_hastings(inputdir, tmpdir):
->>>>>>> 736ec21d
     """ Test case for metropolis hastings iterator """
     arguments = ['--input=' + os.path.join(inputdir, 'multivariate_gaussian_metropolis_hastings_multiple_chains.json'),
                  '--output='+str(tmpdir)]
