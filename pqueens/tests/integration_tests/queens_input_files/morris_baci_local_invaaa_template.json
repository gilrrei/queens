{
<<<<<<< HEAD
    "experiment_name": "ee_invaaa_local",
    "database": {"address": "localhost:27017", "drop_all_existing_dbs": false},
=======
    "experiment_name": "{experiment_name}",
    "database": {"address": "localhost:27017", "drop_existing": false},
>>>>>>> 90c23739
    "method": {
        "method_name": "sa_morris_salib",
        "method_options": {
            "seed": 2,
            "model": "model",
            "num_trajectories": 15,
            "num_optimal_trajectories": 5,
            "grid_jump": 0.5,
            "number_of_levels": 2,
            "confidence_level": 0.95,
            "local_optimization": "True",
            "num_bootstrap_samples": 15,
            "result_description": {
                "write_results": true,
                "plotting_options": {
                  "plot_booleans": [
                    false,
                    false
                  ],
                  "plotting_dir": "dummy",
                  "plot_names": [
                    "bars",
                    "scatter"
                  ],
                  "save_bool": [
                    false,
                    false
                  ]
        }
      }
        }
    },
    "model": {"type": "simulation_model", "interface": "interface", "parameters": "parameters"},
    "interface": {"type": "job_interface", "resources": "resources", "driver": "driver"},
    "driver": {
        "driver_type": "baci_native",
        "driver_params": {
            "input_template": "{baci_input}",
            "path_to_executable": "{baci-release}",
            "path_to_postprocessor": "{post_drt_monitor}",
            "post_process_options": ["--field=structure --node=26 --start=1"],
            "post_post": {
                "post_post_approach_sel": "baci",
                "delete_field_data": false,
                "target_time": 5e-1,
                "time_tol": 1e-2,
                "file_prefix": "QoI",
                "usecols": [1, 3],
                "skiprows": 4
            }
        }
    },
    "resources": {
        "local_machine": {
            "scheduler": "local_scheduler",
            "max-concurrent": 1,
            "max-finished-jobs": 1000
        }
    },
    "local_scheduler": {
        "experiment_dir": "{experiment_dir}",
        "scheduler_type": "standard",
        "singularity": {singularity_boolean},
        "restart": false,
        "num_procs": 1,
        "num_procs_post": 1
    },
    "parameters": {
        "random_variables": {
            "nue": {"type": "FLOAT", "size": 1, "min": 0.45, "max": 0.49},
            "pressure": {"type": "FLOAT", "size": 1, "min": 28000, "max": 38000}
        }
    }
}<|MERGE_RESOLUTION|>--- conflicted
+++ resolved
@@ -1,11 +1,6 @@
 {
-<<<<<<< HEAD
     "experiment_name": "ee_invaaa_local",
     "database": {"address": "localhost:27017", "drop_all_existing_dbs": false},
-=======
-    "experiment_name": "{experiment_name}",
-    "database": {"address": "localhost:27017", "drop_existing": false},
->>>>>>> 90c23739
     "method": {
         "method_name": "sa_morris_salib",
         "method_options": {
