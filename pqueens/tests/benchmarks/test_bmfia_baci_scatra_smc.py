--- conflicted
+++ resolved
@@ -1,5 +1,6 @@
 """TODO_doc."""
 
+import os
 import pickle
 from pathlib import Path
 
@@ -17,17 +18,9 @@
     Integration test for smc with a simple diffusion problem (scatra) in
     BACI.
     """
-<<<<<<< HEAD
-    # generate json input file from template
+    # generate yaml input file from template
     third_party_input_file_hf = Path(third_party_inputs, "baci_input_files", "diffusion_coarse.dat")
     third_party_input_file_lf = Path(
-=======
-    # generate yaml input file from template
-    third_party_input_file_hf = os.path.join(
-        third_party_inputs, "baci_input_files", "diffusion_coarse.dat"
-    )
-    third_party_input_file_lf = os.path.join(
->>>>>>> 74e06197
         third_party_inputs, "baci_input_files", "diffusion_very_coarse.dat"
     )
 
@@ -36,11 +29,7 @@
 
     # ----- generate yaml input file from template -----
     # template for actual smc evaluation
-<<<<<<< HEAD
     template = Path(inputdir, 'bmfia_scatra_baci_template_smc_gp_precompiled_copy.yml')
-=======
-    template = os.path.join(inputdir, 'bmfia_scatra_baci_template_smc_gp_precompiled_copy.yml')
->>>>>>> 74e06197
 
     experimental_data_path = Path(third_party_inputs, "csv_files", "scatra_baci")
     plot_dir = tmp_path
@@ -52,11 +41,7 @@
         'post_drt_ensight': post_drt_ensight,
         'plot_dir': plot_dir,
     }
-<<<<<<< HEAD
     input_file = tmp_path / 'hf_scatra_baci.yml'
-=======
-    input_file = os.path.join(tmpdir, 'hf_scatra_baci.yml')
->>>>>>> 74e06197
     injector.inject(dir_dict, template, input_file)
 
     # run the main routine of QUEENS
