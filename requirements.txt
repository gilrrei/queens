--- conflicted
+++ resolved
@@ -35,10 +35,7 @@
 pyfiglet
 # code formatter
 black
-<<<<<<< HEAD
-# space filling subsets
-diversipy
-=======
 # a smart progress meter for loops
 tqdm
->>>>>>> 75968aee
+# space filling subsets
+diversipy